--- conflicted
+++ resolved
@@ -173,9 +173,6 @@
 	}
 	bb.Router.UseEncodedPath()
 
-<<<<<<< HEAD
-	ctx, cancelFunc := context.WithCancel(context.Background())
-=======
 	for _, ext := range bb.Extensions {
 		config, err = ext.UpdateConfig(config)
 		if err != nil {
@@ -183,7 +180,7 @@
 		}
 	}
 
->>>>>>> d719e336
+	ctx, cancelFunc := context.WithCancel(context.Background())
 	b := &Backend{
 		ctx:                      ctx,
 		cancelFn:                 cancelFunc,
